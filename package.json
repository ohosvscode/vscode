{
  "name": "code-oss-dev",
  "version": "1.36.0",
  "distro": "918cede47c2206e6eb3962671059151bd299874b",
  "author": {
    "name": "Microsoft Corporation"
  },
  "license": "MIT",
  "main": "./out/main",
  "private": true,
  "scripts": {
    "test": "mocha",
    "preinstall": "node build/npm/preinstall.js",
    "postinstall": "node build/npm/postinstall.js",
    "compile": "gulp compile --max_old_space_size=4095",
    "watch": "gulp watch --max_old_space_size=4095",
    "watch-client": "gulp watch-client --max_old_space_size=4095",
    "monaco-editor-test": "mocha --only-monaco-editor",
    "precommit": "node build/gulpfile.hygiene.js",
    "gulp": "gulp --max_old_space_size=4095",
    "7z": "7z",
    "update-grammars": "node build/npm/update-all-grammars.js",
    "update-localization-extension": "node build/npm/update-localization-extension.js",
    "smoketest": "cd test/smoke && node test/index.js",
    "download-builtin-extensions": "node build/lib/builtInExtensions.js",
    "monaco-compile-check": "tsc -p src/tsconfig.monaco.json --noEmit",
    "strict-initialization-watch": "tsc --watch -p src/tsconfig.json --noEmit --strictPropertyInitialization",
<<<<<<< HEAD
    "web": "node resources/server/bin-dev/code-web.js"
=======
    "web": "node resources/server/bin-dev/code-web.js",
    "install-server": "git fetch distro && git checkout distro/distro -- src/vs/server resources/server && git reset HEAD src/vs/server resources/server"
>>>>>>> eddc3f4a
  },
  "dependencies": {
    "applicationinsights": "1.0.8",
    "gc-signals": "^0.0.2",
    "getmac": "1.4.1",
    "graceful-fs": "4.1.11",
    "http-proxy-agent": "^2.1.0",
    "https-proxy-agent": "^2.2.1",
    "iconv-lite": "0.4.23",
    "jschardet": "1.6.0",
    "keytar": "4.2.1",
    "minimist": "1.2.0",
    "native-is-elevated": "^0.2.1",
    "native-keymap": "1.2.5",
    "native-watchdog": "1.0.0",
    "node-pty": "0.9.0-beta16",
    "onigasm-umd": "^2.2.2",
    "semver": "^5.5.0",
    "spdlog": "0.8.1",
    "sudo-prompt": "8.2.0",
    "v8-inspect-profiler": "^0.0.20",
    "vscode-chokidar": "1.6.5",
    "vscode-nsfw": "1.1.2",
    "vscode-proxy-agent": "0.4.0",
    "vscode-ripgrep": "^1.2.5",
    "vscode-sqlite3": "4.0.7",
    "vscode-textmate": "^4.1.1",
    "xterm": "3.15.0-beta14",
    "xterm-addon-search": "0.1.0-beta5",
    "xterm-addon-web-links": "0.1.0-beta9",
    "yauzl": "^2.9.2",
    "yazl": "^2.4.3"
  },
  "devDependencies": {
    "7zip": "0.0.6",
    "@types/keytar": "^4.0.1",
    "@types/minimist": "^1.2.0",
    "@types/mocha": "2.2.39",
    "@types/node": "^10.12.12",
    "@types/semver": "^5.5.0",
    "@types/sinon": "^1.16.36",
    "@types/webpack": "^4.4.10",
    "@types/winreg": "^1.2.30",
    "ansi-colors": "^3.2.3",
    "asar": "^0.14.0",
    "chromium-pickle-js": "^0.2.0",
    "copy-webpack-plugin": "^4.5.2",
    "coveralls": "^2.11.11",
    "cson-parser": "^1.3.3",
    "debounce": "^1.0.0",
    "documentdb": "^1.5.1",
    "electron-mksnapshot": "~2.0.0",
    "eslint": "^3.4.0",
    "event-stream": "3.3.4",
    "express": "^4.13.1",
    "fancy-log": "^1.3.3",
    "fast-plist": "0.1.2",
    "glob": "^5.0.13",
    "gulp": "^4.0.0",
    "gulp-atom-electron": "^1.20.0",
    "gulp-azure-storage": "^0.10.0",
    "gulp-buffer": "0.0.2",
    "gulp-concat": "^2.6.1",
    "gulp-cssnano": "^2.1.3",
    "gulp-eslint": "^5.0.0",
    "gulp-filter": "^5.1.0",
    "gulp-flatmap": "^1.0.2",
    "gulp-gunzip": "^1.0.0",
    "gulp-json-editor": "^2.5.0",
    "gulp-plumber": "^1.2.0",
    "gulp-remote-src": "^0.4.4",
    "gulp-rename": "^1.2.0",
    "gulp-replace": "^0.5.4",
    "gulp-shell": "^0.6.5",
    "gulp-tsb": "2.0.7",
    "gulp-tslint": "^8.1.3",
    "gulp-uglify": "^3.0.0",
    "gulp-untar": "^0.0.7",
    "gulp-vinyl-zip": "^2.1.2",
    "http-server": "^0.11.1",
    "husky": "^0.13.1",
    "innosetup-compiler": "^5.5.60",
    "is": "^3.1.0",
    "istanbul": "^0.3.17",
    "jsdom-no-contextify": "^3.1.0",
    "lazy.js": "^0.4.2",
    "merge-options": "^1.0.1",
    "mime": "^1.4.1",
    "minimatch": "^3.0.4",
    "mkdirp": "^0.5.0",
    "mocha": "^2.2.5",
    "mocha-junit-reporter": "^1.17.0",
    "opn": "^5.4.0",
    "optimist": "0.3.5",
    "p-all": "^1.0.0",
    "pump": "^1.0.1",
    "queue": "3.0.6",
    "rcedit": "^1.1.0",
    "remap-istanbul": "^0.13.0",
    "rimraf": "^2.2.8",
    "sinon": "^1.17.2",
    "source-map": "^0.4.4",
    "ts-loader": "^4.4.2",
    "tslint": "^5.16.0",
    "typescript": "3.5.1",
    "typescript-formatter": "7.1.0",
    "uglify-es": "^3.0.18",
    "underscore": "^1.8.2",
    "vinyl": "^2.0.0",
    "vinyl-fs": "^3.0.0",
    "vsce": "1.48.0",
    "vscode-debugprotocol": "1.35.0",
    "vscode-nls-dev": "3.2.5",
    "webpack": "^4.16.5",
    "webpack-cli": "^3.1.0",
    "webpack-stream": "^5.1.1"
  },
  "repository": {
    "type": "git",
    "url": "https://github.com/Microsoft/vscode.git"
  },
  "bugs": {
    "url": "https://github.com/Microsoft/vscode/issues"
  },
  "optionalDependencies": {
    "vscode-windows-ca-certs": "0.1.0",
    "vscode-windows-registry": "1.0.1",
    "windows-foreground-love": "0.1.0",
    "windows-mutex": "0.2.1",
    "windows-process-tree": "0.2.3"
  }
}<|MERGE_RESOLUTION|>--- conflicted
+++ resolved
@@ -25,12 +25,8 @@
     "download-builtin-extensions": "node build/lib/builtInExtensions.js",
     "monaco-compile-check": "tsc -p src/tsconfig.monaco.json --noEmit",
     "strict-initialization-watch": "tsc --watch -p src/tsconfig.json --noEmit --strictPropertyInitialization",
-<<<<<<< HEAD
-    "web": "node resources/server/bin-dev/code-web.js"
-=======
     "web": "node resources/server/bin-dev/code-web.js",
     "install-server": "git fetch distro && git checkout distro/distro -- src/vs/server resources/server && git reset HEAD src/vs/server resources/server"
->>>>>>> eddc3f4a
   },
   "dependencies": {
     "applicationinsights": "1.0.8",
