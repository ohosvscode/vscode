/*---------------------------------------------------------------------------------------------
 *  Copyright (c) Microsoft Corporation. All rights reserved.
 *  Licensed under the MIT License. See License.txt in the project root for license information.
 *--------------------------------------------------------------------------------------------*/

import './nativeEditContext.css';
import { isFirefox } from '../../../../../base/browser/browser.js';
import { addDisposableListener, getActiveWindow, getWindow, getWindowId } from '../../../../../base/browser/dom.js';
import { FastDomNode } from '../../../../../base/browser/fastDomNode.js';
import { StandardKeyboardEvent } from '../../../../../base/browser/keyboardEvent.js';
import { KeyCode } from '../../../../../base/common/keyCodes.js';
import { IInstantiationService } from '../../../../../platform/instantiation/common/instantiation.js';
import { EditorOption } from '../../../../common/config/editorOptions.js';
import { EndOfLinePreference, EndOfLineSequence, IModelDeltaDecoration } from '../../../../common/model.js';
import { ViewConfigurationChangedEvent, ViewCursorStateChangedEvent, ViewDecorationsChangedEvent, ViewFlushedEvent, ViewLinesChangedEvent, ViewLinesDeletedEvent, ViewLinesInsertedEvent, ViewScrollChangedEvent, ViewZonesChangedEvent } from '../../../../common/viewEvents.js';
import { ViewContext } from '../../../../common/viewModel/viewContext.js';
import { RestrictedRenderingContext, RenderingContext } from '../../../view/renderingContext.js';
import { ViewController } from '../../../view/viewController.js';
import { ClipboardEventUtils, ClipboardStoredMetadata, getDataToCopy, InMemoryClipboardMetadataManager } from '../clipboardUtils.js';
import { AbstractEditContext } from '../editContext.js';
import { editContextAddDisposableListener, FocusTracker, ITypeData } from './nativeEditContextUtils.js';
import { ScreenReaderSupport } from './screenReaderSupport.js';
import { Range } from '../../../../common/core/range.js';
import { Selection } from '../../../../common/core/selection.js';
import { Position } from '../../../../common/core/position.js';
import { IVisibleRangeProvider } from '../textArea/textAreaEditContext.js';
import { PositionOffsetTransformer } from '../../../../common/core/positionToOffset.js';
import { IDisposable, MutableDisposable } from '../../../../../base/common/lifecycle.js';
import { EditContext } from './editContextFactory.js';
import { IAccessibilityService } from '../../../../../platform/accessibility/common/accessibility.js';
import { NativeEditContextRegistry } from './nativeEditContextRegistry.js';
import { IEditorAriaOptions } from '../../../editorBrowser.js';
import { isHighSurrogate, isLowSurrogate } from '../../../../../base/common/strings.js';

// Corresponds to classes in nativeEditContext.css
enum CompositionClassName {
	NONE = 'edit-context-composition-none',
	SECONDARY = 'edit-context-composition-secondary',
	PRIMARY = 'edit-context-composition-primary',
}

interface ITextUpdateEvent {
	text: string;
	selectionStart: number;
	selectionEnd: number;
	updateRangeStart: number;
	updateRangeEnd: number;
}

export class NativeEditContext extends AbstractEditContext {

	// Text area used to handle paste events
	public readonly domNode: FastDomNode<HTMLDivElement>;
	private readonly _editContext: EditContext;
	private readonly _screenReaderSupport: ScreenReaderSupport;
	private _editContextPrimarySelection: Selection = new Selection(1, 1, 1, 1);

	// Overflow guard container
	private _parent: HTMLElement | undefined;
	private _decorations: string[] = [];
	private _primarySelection: Selection = new Selection(1, 1, 1, 1);


	private _targetWindowId: number = -1;
	private _scrollTop: number = 0;
	private _scrollLeft: number = 0;

	private readonly _focusTracker: FocusTracker;

	private readonly _selectionChangeListener: MutableDisposable<IDisposable>;

	constructor(
		ownerID: string,
		context: ViewContext,
		overflowGuardContainer: FastDomNode<HTMLElement>,
		viewController: ViewController,
		private readonly _visibleRangeProvider: IVisibleRangeProvider,
		@IInstantiationService instantiationService: IInstantiationService,
		@IAccessibilityService private readonly _accessibilityService: IAccessibilityService,
	) {
		super(context);

		this.domNode = new FastDomNode(document.createElement('div'));
		this.domNode.setClassName(`native-edit-context`);
		this.domNode.setAttribute('autocorrect', 'off');
		this.domNode.setAttribute('autocapitalize', 'off');
		this.domNode.setAttribute('autocomplete', 'off');
		this.domNode.setAttribute('spellcheck', 'false');

		this._updateDomAttributes();

		overflowGuardContainer.appendChild(this.domNode);
		this._parent = overflowGuardContainer.domNode;

		this._selectionChangeListener = this._register(new MutableDisposable());
		this._focusTracker = this._register(new FocusTracker(this.domNode.domNode, (newFocusValue: boolean) => {
			if (newFocusValue) {
				this._selectionChangeListener.value = this._setSelectionChangeListener(viewController);
				this._screenReaderSupport.setIgnoreSelectionChangeTime('onFocus');
			} else {
				this._selectionChangeListener.value = undefined;
			}
			this._context.viewModel.setHasFocus(newFocusValue);
		}));

		const window = getWindow(this.domNode.domNode);
		this._editContext = EditContext.create(window);
		this.setEditContextOnDomNode();

		this._screenReaderSupport = instantiationService.createInstance(ScreenReaderSupport, this.domNode, context);

		this._register(addDisposableListener(this.domNode.domNode, 'copy', (e) => this._ensureClipboardGetsEditorSelection(e)));
		this._register(addDisposableListener(this.domNode.domNode, 'cut', (e) => {
			// Pretend here we touched the text area, as the `cut` event will most likely
			// result in a `selectionchange` event which we want to ignore
			this._screenReaderSupport.setIgnoreSelectionChangeTime('onCut');
			this._ensureClipboardGetsEditorSelection(e);
			viewController.cut();
		}));

		this._register(addDisposableListener(this.domNode.domNode, 'keyup', (e) => viewController.emitKeyUp(new StandardKeyboardEvent(e))));
		this._register(addDisposableListener(this.domNode.domNode, 'keydown', async (e) => {

			const standardKeyboardEvent = new StandardKeyboardEvent(e);

			// When the IME is visible, the keys, like arrow-left and arrow-right, should be used to navigate in the IME, and should not be propagated further
			if (standardKeyboardEvent.keyCode === KeyCode.KEY_IN_COMPOSITION) {
				standardKeyboardEvent.stopPropagation();
			}
			viewController.emitKeyDown(standardKeyboardEvent);
		}));
		this._register(addDisposableListener(this.domNode.domNode, 'beforeinput', async (e) => {
			if (e.inputType === 'insertParagraph' || e.inputType === 'insertLineBreak') {
				this._onType(viewController, { text: '\n', replacePrevCharCnt: 0, replaceNextCharCnt: 0, positionDelta: 0 });
			}
		}));
		this._register(addDisposableListener(this.domNode.domNode, 'paste', (e) => {
			e.preventDefault();
			if (!e.clipboardData) {
				return;
			}
			let [text, metadata] = ClipboardEventUtils.getTextData(e.clipboardData);
			if (!text) {
				return;
			}
			metadata = metadata || InMemoryClipboardMetadataManager.INSTANCE.get(text);
			let pasteOnNewLine = false;
			let multicursorText: string[] | null = null;
			let mode: string | null = null;
			if (metadata) {
				const options = this._context.configuration.options;
				const emptySelectionClipboard = options.get(EditorOption.emptySelectionClipboard);
				pasteOnNewLine = emptySelectionClipboard && !!metadata.isFromEmptySelection;
				multicursorText = typeof metadata.multicursorText !== 'undefined' ? metadata.multicursorText : null;
				mode = metadata.mode;
			}
			viewController.paste(text, pasteOnNewLine, multicursorText, mode);
		}));

		// Edit context events
		this._register(editContextAddDisposableListener(this._editContext, 'textformatupdate', (e) => this._handleTextFormatUpdate(e)));
		this._register(editContextAddDisposableListener(this._editContext, 'characterboundsupdate', (e) => this._updateCharacterBounds(e)));
		let highSurrogateCharacter: string | undefined;
		this._register(editContextAddDisposableListener(this._editContext, 'textupdate', (e) => {
			const text = e.text;
			if (text.length === 1) {
				const charCode = text.charCodeAt(0);
				if (isHighSurrogate(charCode)) {
					highSurrogateCharacter = text;
					return;
				}
				if (isLowSurrogate(charCode) && highSurrogateCharacter) {
					const textUpdateEvent: ITextUpdateEvent = {
						text: highSurrogateCharacter + text,
						selectionEnd: e.selectionEnd,
						selectionStart: e.selectionStart,
						updateRangeStart: e.updateRangeStart - 1,
						updateRangeEnd: e.updateRangeEnd - 1
					};
					highSurrogateCharacter = undefined;
					this._emitTypeEvent(viewController, textUpdateEvent);
					return;
				}
			}
			this._emitTypeEvent(viewController, e);
		}));
		this._register(editContextAddDisposableListener(this._editContext, 'compositionstart', (e) => {
			// Utlimately fires onDidCompositionStart() on the editor to notify for example suggest model of composition state
			// Updates the composition state of the cursor controller which determines behavior of typing with interceptors
			viewController.compositionStart();
			// Emits ViewCompositionStartEvent which can be depended on by ViewEventHandlers
			this._context.viewModel.onCompositionStart();
		}));
		this._register(editContextAddDisposableListener(this._editContext, 'compositionend', (e) => {
			// Utlimately fires compositionEnd() on the editor to notify for example suggest model of composition state
			// Updates the composition state of the cursor controller which determines behavior of typing with interceptors
			viewController.compositionEnd();
			// Emits ViewCompositionEndEvent which can be depended on by ViewEventHandlers
			this._context.viewModel.onCompositionEnd();
		}));
		this._register(NativeEditContextRegistry.register(ownerID, this));
	}

	// --- Public methods ---

	public override dispose(): void {
		// Force blue the dom node so can write in pane with no native edit context after disposal
		this.domNode.domNode.blur();
		this.domNode.domNode.remove();
		super.dispose();
	}

	public setAriaOptions(options: IEditorAriaOptions): void {
		this._screenReaderSupport.setAriaOptions(options);
	}

	/* Last rendered data needed for correct hit-testing and determining the mouse position.
	 * Without this, the selection will blink as incorrect mouse position is calculated */
	public getLastRenderData(): Position | null {
		return this._primarySelection.getPosition();
	}

	public prepareRender(ctx: RenderingContext): void {
		this._screenReaderSupport.prepareRender(ctx);
		this._updateEditContext();
		this._updateSelectionAndControlBounds(ctx);
	}

	public render(ctx: RestrictedRenderingContext): void {
		this._screenReaderSupport.render(ctx);
	}

	public override onCursorStateChanged(e: ViewCursorStateChangedEvent): boolean {
		this._primarySelection = e.modelSelections[0] ?? new Selection(1, 1, 1, 1);
		this._screenReaderSupport.onCursorStateChanged(e);
		this._updateEditContext();
		return true;
	}

	public override onConfigurationChanged(e: ViewConfigurationChangedEvent): boolean {
		this._screenReaderSupport.onConfigurationChanged(e);
		this._updateDomAttributes();
		return true;
	}

	public override onDecorationsChanged(e: ViewDecorationsChangedEvent): boolean {
		// true for inline decorations that can end up relayouting text
		return true;
	}

	public override onFlushed(e: ViewFlushedEvent): boolean {
		return true;
	}

	public override onLinesChanged(e: ViewLinesChangedEvent): boolean {
		return true;
	}

	public override onLinesDeleted(e: ViewLinesDeletedEvent): boolean {
		return true;
	}

	public override onLinesInserted(e: ViewLinesInsertedEvent): boolean {
		return true;
	}

	public override onScrollChanged(e: ViewScrollChangedEvent): boolean {
		this._scrollLeft = e.scrollLeft;
		this._scrollTop = e.scrollTop;
		return true;
	}

	public override onZonesChanged(e: ViewZonesChangedEvent): boolean {
		return true;
	}

	public onWillPaste(): void {
		this._onWillPaste();
	}

	private _onWillPaste(): void {
		this._screenReaderSupport.setIgnoreSelectionChangeTime('onWillPaste');
	}

	public writeScreenReaderContent(): void {
		this._screenReaderSupport.writeScreenReaderContent();
	}

	public isFocused(): boolean {
		return this._focusTracker.isFocused;
	}

	public focus(): void {
		this._focusTracker.focus();

		// If the editor is off DOM, focus cannot be really set, so let's double check that we have managed to set the focus
		this.refreshFocusState();
	}

	public refreshFocusState(): void {
		this._focusTracker.refreshFocusState();
	}

	// TODO: added as a workaround fix for https://github.com/microsoft/vscode/issues/229825
	// When this issue will be fixed the following should be removed.
	public setEditContextOnDomNode(): void {
		const targetWindow = getWindow(this.domNode.domNode);
		const targetWindowId = getWindowId(targetWindow);
		if (this._targetWindowId !== targetWindowId) {
			this.domNode.domNode.editContext = this._editContext;
			this._targetWindowId = targetWindowId;
		}
	}

	// --- Private methods ---

	private _updateDomAttributes(): void {
		const options = this._context.configuration.options;
		this.domNode.domNode.setAttribute('tabindex', String(options.get(EditorOption.tabIndex)));
	}

	private _updateEditContext(): void {
		const editContextState = this._getNewEditContextState();
		if (!editContextState) {
			return;
		}
		this._editContext.updateText(0, Number.MAX_SAFE_INTEGER, editContextState.text ?? ' ');
		this._editContext.updateSelection(editContextState.selectionStartOffset, editContextState.selectionEndOffset);
		this._editContextPrimarySelection = editContextState.editContextPrimarySelection;
	}

	private _emitTypeEvent(viewController: ViewController, e: ITextUpdateEvent): void {
		if (!this._editContext) {
			return;
		}
		if (!this._editContextPrimarySelection.equalsSelection(this._primarySelection)) {
			return;
		}
		const model = this._context.viewModel.model;
		const startPositionOfEditContext = this._editContextStartPosition();
		const offsetOfStartOfText = model.getOffsetAt(startPositionOfEditContext);
		const offsetOfSelectionEnd = model.getOffsetAt(this._primarySelection.getEndPosition());
		const offsetOfSelectionStart = model.getOffsetAt(this._primarySelection.getStartPosition());
		const selectionEndOffset = offsetOfSelectionEnd - offsetOfStartOfText;
		const selectionStartOffset = offsetOfSelectionStart - offsetOfStartOfText;

		let replaceNextCharCnt = 0;
		let replacePrevCharCnt = 0;
		if (e.updateRangeEnd > selectionEndOffset) {
			replaceNextCharCnt = e.updateRangeEnd - selectionEndOffset;
		}
		if (e.updateRangeStart < selectionStartOffset) {
			replacePrevCharCnt = selectionStartOffset - e.updateRangeStart;
		}
		let text = '';
		if (selectionStartOffset < e.updateRangeStart) {
			text += this._editContext.text.substring(selectionStartOffset, e.updateRangeStart);
		}
		text += e.text;
		if (selectionEndOffset > e.updateRangeEnd) {
			text += this._editContext.text.substring(e.updateRangeEnd, selectionEndOffset);
		}
		let positionDelta = 0;
		if (e.selectionStart === e.selectionEnd && selectionStartOffset === selectionEndOffset) {
			positionDelta = e.selectionStart - (e.updateRangeStart + e.text.length);
		}
		const typeInput: ITypeData = {
			text,
			replacePrevCharCnt,
			replaceNextCharCnt,
			positionDelta
		};
		this._onType(viewController, typeInput);

		// It could be that the typed letter does not produce a change in the editor text,
		// for example if an extension registers a custom typing command, and the typing operation does something else like scrolling
		// Need to update the edit context to reflect this
		this._updateEditContext();
	}

	private _onType(viewController: ViewController, typeInput: ITypeData): void {
		if (typeInput.replacePrevCharCnt || typeInput.replaceNextCharCnt || typeInput.positionDelta) {
			viewController.compositionType(typeInput.text, typeInput.replacePrevCharCnt, typeInput.replaceNextCharCnt, typeInput.positionDelta);
		} else {
			viewController.type(typeInput.text);
		}
	}

	private _getNewEditContextState(): { text: string; selectionStartOffset: number; selectionEndOffset: number; editContextPrimarySelection: Selection } | undefined {
		const editContextPrimarySelection = this._primarySelection;
		const model = this._context.viewModel.model;
		if (!model.isValidRange(editContextPrimarySelection)) {
			return;
		}
		const primarySelectionStartLine = editContextPrimarySelection.startLineNumber;
		const primarySelectionEndLine = editContextPrimarySelection.endLineNumber;
		const endColumnOfEndLineNumber = model.getLineMaxColumn(primarySelectionEndLine);
		const rangeOfText = new Range(primarySelectionStartLine, 1, primarySelectionEndLine, endColumnOfEndLineNumber);
		const text = model.getValueInRange(rangeOfText, EndOfLinePreference.TextDefined);
		const selectionStartOffset = editContextPrimarySelection.startColumn - 1;
		const selectionEndOffset = text.length + editContextPrimarySelection.endColumn - endColumnOfEndLineNumber;
		return {
			text,
			selectionStartOffset,
			selectionEndOffset,
			editContextPrimarySelection
		};
	}

	private _editContextStartPosition(): Position {
		return new Position(this._editContextPrimarySelection.startLineNumber, 1);
	}

	private _handleTextFormatUpdate(e: TextFormatUpdateEvent): void {
		if (!this._editContext) {
			return;
		}
		const formats = e.getTextFormats();
		const editContextStartPosition = this._editContextStartPosition();
		const decorations: IModelDeltaDecoration[] = [];
		formats.forEach(f => {
			const textModel = this._context.viewModel.model;
			const offsetOfEditContextText = textModel.getOffsetAt(editContextStartPosition);
			const startPositionOfDecoration = textModel.getPositionAt(offsetOfEditContextText + f.rangeStart);
			const endPositionOfDecoration = textModel.getPositionAt(offsetOfEditContextText + f.rangeEnd);
			const decorationRange = Range.fromPositions(startPositionOfDecoration, endPositionOfDecoration);
			const thickness = f.underlineThickness.toLowerCase();
			let decorationClassName: string = CompositionClassName.NONE;
			switch (thickness) {
				case 'thin':
					decorationClassName = CompositionClassName.SECONDARY;
					break;
				case 'thick':
					decorationClassName = CompositionClassName.PRIMARY;
					break;
			}
			decorations.push({
				range: decorationRange,
				options: {
					description: 'textFormatDecoration',
					inlineClassName: decorationClassName,
				}
			});
		});
		this._decorations = this._context.viewModel.model.deltaDecorations(this._decorations, decorations);
	}

	private _updateSelectionAndControlBounds(ctx: RenderingContext) {
		if (!this._parent) {
			return;
		}
		const options = this._context.configuration.options;
		const contentLeft = options.get(EditorOption.layoutInfo).contentLeft;
		const parentBounds = this._parent.getBoundingClientRect();
		const viewSelection = this._context.viewModel.coordinatesConverter.convertModelRangeToViewRange(this._primarySelection);
		const verticalOffsetStart = this._context.viewLayout.getVerticalOffsetForLineNumber(viewSelection.startLineNumber);

		const top = parentBounds.top + verticalOffsetStart - this._scrollTop;
<<<<<<< HEAD
		let height = 0;
		for (let line = viewSelection.startLineNumber; line <= viewSelection.endLineNumber; line++) {
			height += this._context.viewLayout.getLineHeightForLineNumber(line);
		}
=======
		const verticalOffsetEnd = this._context.viewLayout.getVerticalOffsetAfterLineNumber(viewSelection.endLineNumber);
		const height = verticalOffsetEnd - verticalOffsetStart;
>>>>>>> beb927ea
		let left = parentBounds.left + contentLeft - this._scrollLeft;
		let width: number;

		if (this._primarySelection.isEmpty()) {
			const linesVisibleRanges = ctx.visibleRangeForPosition(viewSelection.getStartPosition());
			if (linesVisibleRanges) {
				left += linesVisibleRanges.left;
			}
			width = 0;
		} else {
			width = parentBounds.width - contentLeft;
		}

		const selectionBounds = new DOMRect(left, top, width, height);
		this._editContext.updateSelectionBounds(selectionBounds);
		this._editContext.updateControlBounds(selectionBounds);
	}

	private _updateCharacterBounds(e: CharacterBoundsUpdateEvent): void {
		if (!this._parent) {
			return;
		}
		const options = this._context.configuration.options;
		const typicalHalfWidthCharacterWidth = options.get(EditorOption.fontInfo).typicalHalfwidthCharacterWidth;
		const contentLeft = options.get(EditorOption.layoutInfo).contentLeft;
		const parentBounds = this._parent.getBoundingClientRect();

		const characterBounds: DOMRect[] = [];
		const offsetTransformer = new PositionOffsetTransformer(this._editContext.text);
		for (let offset = e.rangeStart; offset < e.rangeEnd; offset++) {
			const editContextStartPosition = offsetTransformer.getPosition(offset);
			const textStartLineOffsetWithinEditor = this._editContextPrimarySelection.startLineNumber - 1;
			const characterStartPosition = new Position(textStartLineOffsetWithinEditor + editContextStartPosition.lineNumber, editContextStartPosition.column);
			const characterEndPosition = characterStartPosition.delta(0, 1);
			const characterModelRange = Range.fromPositions(characterStartPosition, characterEndPosition);
			const characterViewRange = this._context.viewModel.coordinatesConverter.convertModelRangeToViewRange(characterModelRange);
			const characterLinesVisibleRanges = this._visibleRangeProvider.linesVisibleRangesForRange(characterViewRange, true) ?? [];
			const lineNumber = characterViewRange.startLineNumber;
			const characterVerticalOffset = this._context.viewLayout.getVerticalOffsetForLineNumber(lineNumber);
			const top = parentBounds.top + characterVerticalOffset - this._scrollTop;

			let left = 0;
			let width = typicalHalfWidthCharacterWidth;
			if (characterLinesVisibleRanges.length > 0) {
				for (const visibleRange of characterLinesVisibleRanges[0].ranges) {
					left = visibleRange.left;
					width = visibleRange.width;
					break;
				}
			}
			const lineHeight = this._context.viewLayout.getLineHeightForLineNumber(lineNumber);
			characterBounds.push(new DOMRect(parentBounds.left + contentLeft + left - this._scrollLeft, top, width, lineHeight));
		}
		this._editContext.updateCharacterBounds(e.rangeStart, characterBounds);
	}

	private _ensureClipboardGetsEditorSelection(e: ClipboardEvent): void {
		const options = this._context.configuration.options;
		const emptySelectionClipboard = options.get(EditorOption.emptySelectionClipboard);
		const copyWithSyntaxHighlighting = options.get(EditorOption.copyWithSyntaxHighlighting);
		const selections = this._context.viewModel.getCursorStates().map(cursorState => cursorState.modelState.selection);
		const dataToCopy = getDataToCopy(this._context.viewModel, selections, emptySelectionClipboard, copyWithSyntaxHighlighting);
		const storedMetadata: ClipboardStoredMetadata = {
			version: 1,
			isFromEmptySelection: dataToCopy.isFromEmptySelection,
			multicursorText: dataToCopy.multicursorText,
			mode: dataToCopy.mode
		};
		InMemoryClipboardMetadataManager.INSTANCE.set(
			// When writing "LINE\r\n" to the clipboard and then pasting,
			// Firefox pastes "LINE\n", so let's work around this quirk
			(isFirefox ? dataToCopy.text.replace(/\r\n/g, '\n') : dataToCopy.text),
			storedMetadata
		);
		e.preventDefault();
		if (e.clipboardData) {
			ClipboardEventUtils.setTextData(e.clipboardData, dataToCopy.text, dataToCopy.html, storedMetadata);
		}
	}

	private _setSelectionChangeListener(viewController: ViewController): IDisposable {
		// See https://github.com/microsoft/vscode/issues/27216 and https://github.com/microsoft/vscode/issues/98256
		// When using a Braille display or NVDA for example, it is possible for users to reposition the
		// system caret. This is reflected in Chrome as a `selectionchange` event and needs to be reflected within the editor.

		// `selectionchange` events often come multiple times for a single logical change
		// so throttle multiple `selectionchange` events that burst in a short period of time.
		let previousSelectionChangeEventTime = 0;
		return addDisposableListener(this.domNode.domNode.ownerDocument, 'selectionchange', () => {
			const isScreenReaderOptimized = this._accessibilityService.isScreenReaderOptimized();
			if (!this.isFocused() || !isScreenReaderOptimized) {
				return;
			}
			const screenReaderContentState = this._screenReaderSupport.screenReaderContentState;
			if (!screenReaderContentState) {
				return;
			}
			const now = Date.now();
			const delta1 = now - previousSelectionChangeEventTime;
			previousSelectionChangeEventTime = now;
			if (delta1 < 5) {
				// received another `selectionchange` event within 5ms of the previous `selectionchange` event
				// => ignore it
				return;
			}
			const delta2 = now - this._screenReaderSupport.getIgnoreSelectionChangeTime();
			this._screenReaderSupport.resetSelectionChangeTime();
			if (delta2 < 100) {
				// received a `selectionchange` event within 100ms since we touched the textarea
				// => ignore it, since we caused it
				return;
			}
			const activeDocument = getActiveWindow().document;
			const activeDocumentSelection = activeDocument.getSelection();
			if (!activeDocumentSelection) {
				return;
			}
			const rangeCount = activeDocumentSelection.rangeCount;
			if (rangeCount === 0) {
				return;
			}
			const range = activeDocumentSelection.getRangeAt(0);
			const viewModel = this._context.viewModel;
			const model = viewModel.model;
			const coordinatesConverter = viewModel.coordinatesConverter;
			const modelScreenReaderContentStartPositionWithinEditor = coordinatesConverter.convertViewPositionToModelPosition(screenReaderContentState.startPositionWithinEditor);
			const offsetOfStartOfScreenReaderContent = model.getOffsetAt(modelScreenReaderContentStartPositionWithinEditor);
			let offsetOfSelectionStart = range.startOffset + offsetOfStartOfScreenReaderContent;
			let offsetOfSelectionEnd = range.endOffset + offsetOfStartOfScreenReaderContent;
			const modelUsesCRLF = model.getEndOfLineSequence() === EndOfLineSequence.CRLF;
			if (modelUsesCRLF) {
				const screenReaderContentText = screenReaderContentState.value;
				const offsetTransformer = new PositionOffsetTransformer(screenReaderContentText);
				const positionOfStartWithinText = offsetTransformer.getPosition(range.startOffset);
				const positionOfEndWithinText = offsetTransformer.getPosition(range.endOffset);
				offsetOfSelectionStart += positionOfStartWithinText.lineNumber - 1;
				offsetOfSelectionEnd += positionOfEndWithinText.lineNumber - 1;
			}
			const positionOfSelectionStart = model.getPositionAt(offsetOfSelectionStart);
			const positionOfSelectionEnd = model.getPositionAt(offsetOfSelectionEnd);
			const newSelection = Selection.fromPositions(positionOfSelectionStart, positionOfSelectionEnd);
			viewController.setSelection(newSelection);
		});
	}
}<|MERGE_RESOLUTION|>--- conflicted
+++ resolved
@@ -456,15 +456,8 @@
 		const verticalOffsetStart = this._context.viewLayout.getVerticalOffsetForLineNumber(viewSelection.startLineNumber);
 
 		const top = parentBounds.top + verticalOffsetStart - this._scrollTop;
-<<<<<<< HEAD
-		let height = 0;
-		for (let line = viewSelection.startLineNumber; line <= viewSelection.endLineNumber; line++) {
-			height += this._context.viewLayout.getLineHeightForLineNumber(line);
-		}
-=======
 		const verticalOffsetEnd = this._context.viewLayout.getVerticalOffsetAfterLineNumber(viewSelection.endLineNumber);
 		const height = verticalOffsetEnd - verticalOffsetStart;
->>>>>>> beb927ea
 		let left = parentBounds.left + contentLeft - this._scrollLeft;
 		let width: number;
 
