--- conflicted
+++ resolved
@@ -40,16 +40,10 @@
 	;
 
 interface IHoverSettings {
-<<<<<<< HEAD
-	enabled: boolean;
-	sticky: boolean;
-	hidingDelay: number;
-	enableLocking: boolean;
-=======
 	readonly enabled: boolean;
 	readonly sticky: boolean;
 	readonly hidingDelay: number;
->>>>>>> d19f384e
+	readonly enableLocking: boolean;
 }
 
 interface IHoverState {
