--- conflicted
+++ resolved
@@ -70,13 +70,8 @@
 		}
 	}
 
-<<<<<<< HEAD
 	let createTestKeybindingService: (items: ResolvedKeybindingItem[], contextValue?: any) => TestKeybindingService = null;
-	let currentContextValue: any = null;
-=======
-	let createTestKeybindingService: (items: NormalizedKeybindingItem[], contextValue?: any) => TestKeybindingService = null;
 	let currentContextValue: IContext = null;
->>>>>>> 4e2d923e
 	let executeCommandCalls: { commandId: string; args: any[]; }[] = null;
 	let showMessageCalls: { sev: Severity, message: any; }[] = null;
 	let statusMessageCalls: string[] = null;
@@ -278,13 +273,8 @@
 		// send Ctrl/Cmd + K
 		currentContextValue = createContext({
 			key1: true
-<<<<<<< HEAD
-		};
+		});
 		let shouldPreventDefault = kbService.testDispatch(KeyMod.CtrlCmd | KeyCode.KEY_K);
-=======
-		});
-		let shouldPreventDefault = kbService.dispatch(new SimpleKeybinding(KeyMod.CtrlCmd | KeyCode.KEY_K));
->>>>>>> 4e2d923e
 		assert.equal(shouldPreventDefault, true);
 		assert.deepEqual(executeCommandCalls, [{
 			commandId: 'simpleCommand',
@@ -299,13 +289,8 @@
 		statusMessageCallsDisposed = [];
 
 		// send Ctrl/Cmd + K
-<<<<<<< HEAD
-		currentContextValue = {};
+		currentContextValue = createContext({});
 		shouldPreventDefault = kbService.testDispatch(KeyMod.CtrlCmd | KeyCode.KEY_K);
-=======
-		currentContextValue = createContext({});
-		shouldPreventDefault = kbService.dispatch(new SimpleKeybinding(KeyMod.CtrlCmd | KeyCode.KEY_K));
->>>>>>> 4e2d923e
 		assert.equal(shouldPreventDefault, true);
 		assert.deepEqual(executeCommandCalls, []);
 		assert.deepEqual(showMessageCalls, []);
@@ -319,13 +304,8 @@
 		statusMessageCallsDisposed = [];
 
 		// send Ctrl/Cmd + X
-<<<<<<< HEAD
-		currentContextValue = {};
+		currentContextValue = createContext({});
 		shouldPreventDefault = kbService.testDispatch(KeyMod.CtrlCmd | KeyCode.KEY_X);
-=======
-		currentContextValue = createContext({});
-		shouldPreventDefault = kbService.dispatch(new SimpleKeybinding(KeyMod.CtrlCmd | KeyCode.KEY_X));
->>>>>>> 4e2d923e
 		assert.equal(shouldPreventDefault, true);
 		assert.deepEqual(executeCommandCalls, [{
 			commandId: 'chordCommand',
@@ -353,13 +333,8 @@
 
 
 		// send Ctrl/Cmd + K
-<<<<<<< HEAD
-		currentContextValue = {};
+		currentContextValue = createContext({});
 		let shouldPreventDefault = kbService.testDispatch(KeyMod.CtrlCmd | KeyCode.KEY_K);
-=======
-		currentContextValue = createContext({});
-		let shouldPreventDefault = kbService.dispatch(new SimpleKeybinding(KeyMod.CtrlCmd | KeyCode.KEY_K));
->>>>>>> 4e2d923e
 		assert.equal(shouldPreventDefault, true);
 		assert.deepEqual(executeCommandCalls, [{
 			commandId: 'simpleCommand',
@@ -376,13 +351,8 @@
 		// send Ctrl/Cmd + K
 		currentContextValue = createContext({
 			key1: true
-<<<<<<< HEAD
-		};
+		});
 		shouldPreventDefault = kbService.testDispatch(KeyMod.CtrlCmd | KeyCode.KEY_K);
-=======
-		});
-		shouldPreventDefault = kbService.dispatch(new SimpleKeybinding(KeyMod.CtrlCmd | KeyCode.KEY_K));
->>>>>>> 4e2d923e
 		assert.equal(shouldPreventDefault, true);
 		assert.deepEqual(executeCommandCalls, [{
 			commandId: 'simpleCommand',
@@ -399,13 +369,8 @@
 		// send Ctrl/Cmd + X
 		currentContextValue = createContext({
 			key1: true
-<<<<<<< HEAD
-		};
+		});
 		shouldPreventDefault = kbService.testDispatch(KeyMod.CtrlCmd | KeyCode.KEY_X);
-=======
-		});
-		shouldPreventDefault = kbService.dispatch(new SimpleKeybinding(KeyMod.CtrlCmd | KeyCode.KEY_X));
->>>>>>> 4e2d923e
 		assert.equal(shouldPreventDefault, false);
 		assert.deepEqual(executeCommandCalls, []);
 		assert.deepEqual(showMessageCalls, []);
@@ -426,13 +391,8 @@
 		]);
 
 		// send Ctrl/Cmd + K
-<<<<<<< HEAD
-		currentContextValue = {};
+		currentContextValue = createContext({});
 		let shouldPreventDefault = kbService.testDispatch(KeyMod.CtrlCmd | KeyCode.KEY_K);
-=======
-		currentContextValue = createContext({});
-		let shouldPreventDefault = kbService.dispatch(new SimpleKeybinding(KeyMod.CtrlCmd | KeyCode.KEY_K));
->>>>>>> 4e2d923e
 		assert.equal(shouldPreventDefault, false);
 		assert.deepEqual(executeCommandCalls, [{
 			commandId: 'simpleCommand',
