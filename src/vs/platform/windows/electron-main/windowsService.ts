/*---------------------------------------------------------------------------------------------
 *  Copyright (c) Microsoft Corporation. All rights reserved.
 *  Licensed under the MIT License. See License.txt in the project root for license information.
 *--------------------------------------------------------------------------------------------*/

'use strict';

import { TPromise } from 'vs/base/common/winjs.base';
import { IDisposable, dispose } from 'vs/base/common/lifecycle';
import { assign } from 'vs/base/common/objects';
import { IWindowsService } from 'vs/platform/windows/common/windows';
import { IEnvironmentService } from 'vs/platform/environment/common/environment';
import { shell, crashReporter, app } from 'electron';
import Event, { chain } from 'vs/base/common/event';
import { fromEventEmitter } from 'vs/base/node/event';
import { IURLService } from 'vs/platform/url/common/url';

// TODO@Joao: remove this dependency, move all implementation to this class
import { IWindowsMainService, OpenContext } from 'vs/code/electron-main/windows';

export class WindowsService implements IWindowsService, IDisposable {

	_serviceBrand: any;

	private disposables: IDisposable[] = [];

	onWindowOpen: Event<number> = fromEventEmitter(app, 'browser-window-created', (_, w: Electron.BrowserWindow) => w.id);
	onWindowFocus: Event<number> = fromEventEmitter(app, 'browser-window-focus', (_, w: Electron.BrowserWindow) => w.id);

	constructor(
		@IWindowsMainService private windowsMainService: IWindowsMainService,
		@IEnvironmentService private environmentService: IEnvironmentService,
		@IURLService urlService: IURLService
	) {
		chain(urlService.onOpenURL)
			.filter(uri => uri.authority === 'file' && !!uri.path)
			.map(uri => uri.path)
			.on(this.openFileForURI, this, this.disposables);
	}

	openFileFolderPicker(windowId: number, forceNewWindow?: boolean): TPromise<void> {
		this.windowsMainService.openFileFolderPicker(forceNewWindow);
		return TPromise.as(null);
	}

	openFilePicker(windowId: number, forceNewWindow?: boolean, path?: string): TPromise<void> {
		this.windowsMainService.openFilePicker(forceNewWindow, path);
		return TPromise.as(null);
	}

	openFolderPicker(windowId: number, forceNewWindow?: boolean): TPromise<void> {
		const vscodeWindow = this.windowsMainService.getWindowById(windowId);
		this.windowsMainService.openFolderPicker(forceNewWindow, vscodeWindow);

		return TPromise.as(null);
	}

	reloadWindow(windowId: number): TPromise<void> {
		const vscodeWindow = this.windowsMainService.getWindowById(windowId);

		if (vscodeWindow) {
			this.windowsMainService.reload(vscodeWindow);
		}

		return TPromise.as(null);
	}

	openDevTools(windowId: number): TPromise<void> {
		const vscodeWindow = this.windowsMainService.getWindowById(windowId);

		if (vscodeWindow) {
			vscodeWindow.win.webContents.openDevTools();
		}

		return TPromise.as(null);
	}

	toggleDevTools(windowId: number): TPromise<void> {
		const vscodeWindow = this.windowsMainService.getWindowById(windowId);

		if (vscodeWindow) {
			const contents = vscodeWindow.win.webContents;
			if (vscodeWindow.hasHiddenTitleBarStyle() && !vscodeWindow.win.isFullScreen() && !contents.isDevToolsOpened()) {
				contents.openDevTools({ mode: 'undocked' }); // due to https://github.com/electron/electron/issues/3647
			} else {
				contents.toggleDevTools();
			}
		}

		return TPromise.as(null);
	}

	closeFolder(windowId: number): TPromise<void> {
		const vscodeWindow = this.windowsMainService.getWindowById(windowId);

		if (vscodeWindow) {
			this.windowsMainService.open({ context: OpenContext.OTHER, cli: this.environmentService.args, forceEmpty: true, windowToUse: vscodeWindow });
		}

		return TPromise.as(null);
	}

	toggleFullScreen(windowId: number): TPromise<void> {
		const vscodeWindow = this.windowsMainService.getWindowById(windowId);

		if (vscodeWindow) {
			vscodeWindow.toggleFullScreen();
		}

		return TPromise.as(null);
	}

	setRepresentedFilename(windowId: number, fileName: string): TPromise<void> {
		const vscodeWindow = this.windowsMainService.getWindowById(windowId);

		if (vscodeWindow) {
			vscodeWindow.win.setRepresentedFilename(fileName);
		}

		return TPromise.as(null);
	}

	addToRecentlyOpen(paths: { path: string, isFile?: boolean }[]): TPromise<void> {
		this.windowsMainService.addToRecentPathsList(paths);

		return TPromise.as(null);
	}

	removeFromRecentlyOpen(paths: string[]): TPromise<void> {
		this.windowsMainService.removeFromRecentPathsList(paths);

		return TPromise.as(null);
	}

	getRecentlyOpen(windowId: number): TPromise<{ files: string[]; folders: string[]; }> {
		const vscodeWindow = this.windowsMainService.getWindowById(windowId);

		if (vscodeWindow) {
			const { files, folders } = this.windowsMainService.getRecentPathsList(vscodeWindow.config.workspacePath, vscodeWindow.config.filesToOpen);
			return TPromise.as({ files, folders });
		}

		return TPromise.as({ files: [], folders: [] });
	}

	focusWindow(windowId: number): TPromise<void> {
		const vscodeWindow = this.windowsMainService.getWindowById(windowId);

		if (vscodeWindow) {
			vscodeWindow.win.focus();
		}

		return TPromise.as(null);
	}

	isMaximized(windowId: number): TPromise<boolean> {
		const vscodeWindow = this.windowsMainService.getWindowById(windowId);

		if (vscodeWindow) {
			return TPromise.as(vscodeWindow.win.isMaximized());
		}

		return TPromise.as(null);
	}

	maximizeWindow(windowId: number): TPromise<void> {
		const vscodeWindow = this.windowsMainService.getWindowById(windowId);

		if (vscodeWindow) {
			vscodeWindow.win.maximize();
		}

		return TPromise.as(null);
	}

	unmaximizeWindow(windowId: number): TPromise<void> {
		const vscodeWindow = this.windowsMainService.getWindowById(windowId);

		if (vscodeWindow) {
			vscodeWindow.win.unmaximize();
		}

		return TPromise.as(null);
	}

	setDocumentEdited(windowId: number, flag: boolean): TPromise<void> {
		const vscodeWindow = this.windowsMainService.getWindowById(windowId);

		if (vscodeWindow && vscodeWindow.win.isDocumentEdited() !== flag) {
			vscodeWindow.win.setDocumentEdited(flag);
		}

		return TPromise.as(null);
	}

<<<<<<< HEAD
	windowOpen(paths: string[], forceNewWindow?: boolean): TPromise<void> {
=======
	toggleMenuBar(windowId: number): TPromise<void> {
		this.windowsMainService.toggleMenuBar(windowId);
		return TPromise.as(null);
	}

	openWindow(paths: string[], options?: { forceNewWindow?: boolean, forceReuseWindow?: boolean }): TPromise<void> {
>>>>>>> 8b834d0f
		if (!paths || !paths.length) {
			return TPromise.as(null);
		}

		this.windowsMainService.open({ context: OpenContext.OTHER, cli: this.environmentService.args, pathsToOpen: paths, forceNewWindow: options && options.forceNewWindow, forceReuseWindow: options && options.forceReuseWindow });
		return TPromise.as(null);
	}

	openNewWindow(): TPromise<void> {
		this.windowsMainService.openNewWindow(OpenContext.OTHER);
		return TPromise.as(null);
	}

	showWindow(windowId: number): TPromise<void> {
		const vscodeWindow = this.windowsMainService.getWindowById(windowId);

		if (vscodeWindow) {
			vscodeWindow.win.show();
		}

		return TPromise.as(null);
	}

	getWindows(): TPromise<{ id: number; path: string; title: string; }[]> {
		const windows = this.windowsMainService.getWindows();
		const result = windows.map(w => ({ path: w.openedWorkspacePath, title: w.win.getTitle(), id: w.id }));
		return TPromise.as(result);
	}

	getWindowCount(): TPromise<number> {
		return TPromise.as(this.windowsMainService.getWindows().length);
	}

	log(severity: string, ...messages: string[]): TPromise<void> {
		console[severity].apply(console, ...messages);
		return TPromise.as(null);
	}

	closeExtensionHostWindow(extensionDevelopmentPath: string): TPromise<void> {
		const windowOnExtension = this.windowsMainService.findWindow(null, null, extensionDevelopmentPath);

		if (windowOnExtension) {
			windowOnExtension.win.close();
		}

		return TPromise.as(null);
	}

	showItemInFolder(path: string): TPromise<void> {
		shell.showItemInFolder(path);
		return TPromise.as(null);
	}

	openExternal(url: string): TPromise<void> {
		shell.openExternal(url);
		return TPromise.as(null);
	}

	startCrashReporter(config: Electron.CrashReporterStartOptions): TPromise<void> {
		crashReporter.start(config);
		return TPromise.as(null);
	}

	quit(): TPromise<void> {
		this.windowsMainService.quit();
		return TPromise.as(null);
	}

	private openFileForURI(filePath: string): TPromise<void> {
		const cli = assign(Object.create(null), this.environmentService.args, { goto: true });
		const pathsToOpen = [filePath];

		this.windowsMainService.open({ context: OpenContext.OTHER, cli, pathsToOpen });
		return TPromise.as(null);
	}

	dispose(): void {
		this.disposables = dispose(this.disposables);
	}
}<|MERGE_RESOLUTION|>--- conflicted
+++ resolved
@@ -193,16 +193,7 @@
 		return TPromise.as(null);
 	}
 
-<<<<<<< HEAD
-	windowOpen(paths: string[], forceNewWindow?: boolean): TPromise<void> {
-=======
-	toggleMenuBar(windowId: number): TPromise<void> {
-		this.windowsMainService.toggleMenuBar(windowId);
-		return TPromise.as(null);
-	}
-
 	openWindow(paths: string[], options?: { forceNewWindow?: boolean, forceReuseWindow?: boolean }): TPromise<void> {
->>>>>>> 8b834d0f
 		if (!paths || !paths.length) {
 			return TPromise.as(null);
 		}
