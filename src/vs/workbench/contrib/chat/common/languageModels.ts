/*---------------------------------------------------------------------------------------------
 *  Copyright (c) Microsoft Corporation. All rights reserved.
 *  Licensed under the MIT License. See License.txt in the project root for license information.
 *--------------------------------------------------------------------------------------------*/

import { CancellationToken } from 'vs/base/common/cancellation';
import { Emitter, Event } from 'vs/base/common/event';
import { Iterable } from 'vs/base/common/iterator';
import { IJSONSchema } from 'vs/base/common/jsonSchema';
import { DisposableStore, IDisposable, toDisposable } from 'vs/base/common/lifecycle';
import { isFalsyOrWhitespace } from 'vs/base/common/strings';
import { localize } from 'vs/nls';
import { ExtensionIdentifier } from 'vs/platform/extensions/common/extensions';
import { createDecorator } from 'vs/platform/instantiation/common/instantiation';
import { ILogService } from 'vs/platform/log/common/log';
import { IExtensionService, isProposedApiEnabled } from 'vs/workbench/services/extensions/common/extensions';
import { ExtensionsRegistry } from 'vs/workbench/services/extensions/common/extensionsRegistry';

export const enum ChatMessageRole {
	System,
	User,
	Assistant,
}

export interface IChatMessageTextPart {
	type: 'text';
	value: string;
}

export interface IChatMessageToolResultPart {
	type: 'tool_result';
<<<<<<< HEAD
	name: string;
=======
>>>>>>> 422b8e9c
	toolCallId: string;
	value: any;
	isError?: boolean;
}

<<<<<<< HEAD
export type IChatMessagePart = IChatMessageTextPart | IChatMessageToolResultPart;
=======
export type IChatMessagePart = IChatMessageTextPart | IChatMessageToolResultPart | IChatResponseToolUsePart;
>>>>>>> 422b8e9c

export interface IChatMessage {
	readonly name?: string | undefined;
	readonly role: ChatMessageRole;
	readonly content: IChatMessagePart[];
}

export interface IChatResponseTextPart {
	type: 'text';
	value: string;
}

export interface IChatResponseToolUsePart {
	type: 'tool_use';
	name: string;
	toolCallId: string;
	parameters: any;
}

export type IChatResponsePart = IChatResponseTextPart | IChatResponseToolUsePart;

export interface IChatResponseFragment {
	index: number;
	part: IChatResponsePart;
}

export interface ILanguageModelChatMetadata {
	readonly extension: ExtensionIdentifier;

	readonly name: string;
	readonly id: string;
	readonly vendor: string;
	readonly version: string;
	readonly family: string;
	readonly maxInputTokens: number;
	readonly maxOutputTokens: number;
	readonly targetExtensions?: string[];

	readonly auth?: {
		readonly providerLabel: string;
		readonly accountLabel?: string;
	};
}

export interface ILanguageModelChatResponse {
	stream: AsyncIterable<IChatResponseFragment>;
	result: Promise<any>;
}

export interface ILanguageModelChat {
	metadata: ILanguageModelChatMetadata;
	sendChatRequest(messages: IChatMessage[], from: ExtensionIdentifier, options: { [name: string]: any }, token: CancellationToken): Promise<ILanguageModelChatResponse>;
	provideTokenCount(message: string | IChatMessage, token: CancellationToken): Promise<number>;
}

export interface ILanguageModelChatSelector {
	readonly name?: string;
	readonly identifier?: string;
	readonly vendor?: string;
	readonly version?: string;
	readonly family?: string;
	readonly tokens?: number;
	readonly extension?: ExtensionIdentifier;
}

export const ILanguageModelsService = createDecorator<ILanguageModelsService>('ILanguageModelsService');

export interface ILanguageModelsChangeEvent {
	added?: {
		identifier: string;
		metadata: ILanguageModelChatMetadata;
	}[];
	removed?: string[];
}

export interface ILanguageModelsService {

	readonly _serviceBrand: undefined;

	onDidChangeLanguageModels: Event<ILanguageModelsChangeEvent>;

	getLanguageModelIds(): string[];

	lookupLanguageModel(identifier: string): ILanguageModelChatMetadata | undefined;

	selectLanguageModels(selector: ILanguageModelChatSelector): Promise<string[]>;

	registerLanguageModelChat(identifier: string, provider: ILanguageModelChat): IDisposable;

	sendChatRequest(identifier: string, from: ExtensionIdentifier, messages: IChatMessage[], options: { [name: string]: any }, token: CancellationToken): Promise<ILanguageModelChatResponse>;

	computeTokenLength(identifier: string, message: string | IChatMessage, token: CancellationToken): Promise<number>;
}

const languageModelType: IJSONSchema = {
	type: 'object',
	properties: {
		vendor: {
			type: 'string',
			description: localize('vscode.extension.contributes.languageModels.vendor', "A globally unique vendor of language models.")
		}
	}
};

interface IUserFriendlyLanguageModel {
	vendor: string;
}

export const languageModelExtensionPoint = ExtensionsRegistry.registerExtensionPoint<IUserFriendlyLanguageModel | IUserFriendlyLanguageModel[]>({
	extensionPoint: 'languageModels',
	jsonSchema: {
		description: localize('vscode.extension.contributes.languageModels', "Contribute language models of a specific vendor."),
		oneOf: [
			languageModelType,
			{
				type: 'array',
				items: languageModelType
			}
		]
	},
	activationEventsGenerator: (contribs: IUserFriendlyLanguageModel[], result: { push(item: string): void }) => {
		for (const contrib of contribs) {
			result.push(`onLanguageModelChat:${contrib.vendor}`);
		}
	}
});

export class LanguageModelsService implements ILanguageModelsService {

	readonly _serviceBrand: undefined;

	private readonly _store = new DisposableStore();

	private readonly _providers = new Map<string, ILanguageModelChat>();
	private readonly _vendors = new Set<string>();

	private readonly _onDidChangeProviders = this._store.add(new Emitter<ILanguageModelsChangeEvent>());
	readonly onDidChangeLanguageModels: Event<ILanguageModelsChangeEvent> = this._onDidChangeProviders.event;

	constructor(
		@IExtensionService private readonly _extensionService: IExtensionService,
		@ILogService private readonly _logService: ILogService,
	) {

		this._store.add(languageModelExtensionPoint.setHandler((extensions) => {

			this._vendors.clear();

			for (const extension of extensions) {

				if (!isProposedApiEnabled(extension.description, 'chatProvider')) {
					extension.collector.error(localize('vscode.extension.contributes.languageModels.chatProviderRequired', "This contribution point requires the 'chatProvider' proposal."));
					continue;
				}

				for (const item of Iterable.wrap(extension.value)) {
					if (this._vendors.has(item.vendor)) {
						extension.collector.error(localize('vscode.extension.contributes.languageModels.vendorAlreadyRegistered', "The vendor '{0}' is already registered and cannot be registered twice", item.vendor));
						continue;
					}
					if (isFalsyOrWhitespace(item.vendor)) {
						extension.collector.error(localize('vscode.extension.contributes.languageModels.emptyVendor', "The vendor field cannot be empty."));
						continue;
					}
					if (item.vendor.trim() !== item.vendor) {
						extension.collector.error(localize('vscode.extension.contributes.languageModels.whitespaceVendor', "The vendor field cannot start or end with whitespace."));
						continue;
					}
					this._vendors.add(item.vendor);
				}
			}

			const removed: string[] = [];
			for (const [identifier, value] of this._providers) {
				if (!this._vendors.has(value.metadata.vendor)) {
					this._providers.delete(identifier);
					removed.push(identifier);
				}
			}
			if (removed.length > 0) {
				this._onDidChangeProviders.fire({ removed });
			}
		}));
	}

	dispose() {
		this._store.dispose();
		this._providers.clear();
	}

	getLanguageModelIds(): string[] {
		return Array.from(this._providers.keys());
	}

	lookupLanguageModel(identifier: string): ILanguageModelChatMetadata | undefined {
		return this._providers.get(identifier)?.metadata;
	}

	async selectLanguageModels(selector: ILanguageModelChatSelector): Promise<string[]> {

		if (selector.vendor) {
			// selective activation
			await this._extensionService.activateByEvent(`onLanguageModelChat:${selector.vendor}}`);
		} else {
			// activate all extensions that do language models
			const all = Array.from(this._vendors).map(vendor => this._extensionService.activateByEvent(`onLanguageModelChat:${vendor}`));
			await Promise.all(all);
		}

		const result: string[] = [];

		for (const [identifier, model] of this._providers) {

			if ((selector.vendor === undefined || model.metadata.vendor === selector.vendor)
				&& (selector.family === undefined || model.metadata.family === selector.family)
				&& (selector.version === undefined || model.metadata.version === selector.version)
				&& (selector.identifier === undefined || model.metadata.id === selector.identifier)
				&& (!model.metadata.targetExtensions || model.metadata.targetExtensions.some(candidate => ExtensionIdentifier.equals(candidate, selector.extension)))
			) {
				result.push(identifier);
			}
		}

		this._logService.trace('[LM] selected language models', selector, result);

		return result;
	}

	registerLanguageModelChat(identifier: string, provider: ILanguageModelChat): IDisposable {

		this._logService.trace('[LM] registering language model chat', identifier, provider.metadata);

		if (!this._vendors.has(provider.metadata.vendor)) {
			throw new Error(`Chat response provider uses UNKNOWN vendor ${provider.metadata.vendor}.`);
		}
		if (this._providers.has(identifier)) {
			throw new Error(`Chat response provider with identifier ${identifier} is already registered.`);
		}
		this._providers.set(identifier, provider);
		this._onDidChangeProviders.fire({ added: [{ identifier, metadata: provider.metadata }] });
		return toDisposable(() => {
			if (this._providers.delete(identifier)) {
				this._onDidChangeProviders.fire({ removed: [identifier] });
				this._logService.trace('[LM] UNregistered language model chat', identifier, provider.metadata);
			}
		});
	}

	async sendChatRequest(identifier: string, from: ExtensionIdentifier, messages: IChatMessage[], options: { [name: string]: any }, token: CancellationToken): Promise<ILanguageModelChatResponse> {
		const provider = this._providers.get(identifier);
		if (!provider) {
			throw new Error(`Chat response provider with identifier ${identifier} is not registered.`);
		}
		return provider.sendChatRequest(messages, from, options, token);
	}

	computeTokenLength(identifier: string, message: string | IChatMessage, token: CancellationToken): Promise<number> {
		const provider = this._providers.get(identifier);
		if (!provider) {
			throw new Error(`Chat response provider with identifier ${identifier} is not registered.`);
		}
		return provider.provideTokenCount(message, token);
	}
}<|MERGE_RESOLUTION|>--- conflicted
+++ resolved
@@ -29,20 +29,12 @@
 
 export interface IChatMessageToolResultPart {
 	type: 'tool_result';
-<<<<<<< HEAD
-	name: string;
-=======
->>>>>>> 422b8e9c
 	toolCallId: string;
 	value: any;
 	isError?: boolean;
 }
 
-<<<<<<< HEAD
-export type IChatMessagePart = IChatMessageTextPart | IChatMessageToolResultPart;
-=======
 export type IChatMessagePart = IChatMessageTextPart | IChatMessageToolResultPart | IChatResponseToolUsePart;
->>>>>>> 422b8e9c
 
 export interface IChatMessage {
 	readonly name?: string | undefined;
