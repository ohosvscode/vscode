--- conflicted
+++ resolved
@@ -307,20 +307,13 @@
 				height: realContentHeight
 			}
 		);
-<<<<<<< HEAD
-
-
-		this.viewCell.outputs.forEach((o, i) => {
+
+    this.viewCell.outputs.forEach((o, i) => {
 			const renderedOutput = this.outputElements.get(o);
 			if (renderedOutput && !renderedOutput.renderResult.hasDynamicHeight && !renderedOutput.renderResult.shadowContent) {
 				this.viewCell.updateOutputHeight(i, renderedOutput.element.clientHeight);
 			}
 		});
-
-		this.viewCell.editorHeight = realContentHeight;
-		this.relayoutCell();
-=======
->>>>>>> 192f24d4
 	}
 
 	private onCellHeightChange(newHeight: number): void {
