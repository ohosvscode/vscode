--- conflicted
+++ resolved
@@ -234,16 +234,11 @@
 				completeData: Promise<ISearchComplete>;
 				allScannedFiles: Promise<ResourceSet>;
 			} {
-<<<<<<< HEAD
-				token?.onCancellationRequested(() => tokenSource?.cancel());
-				const localResults = new ResourceMap<INotebookFileMatchWithModel | null>(uri => uri.path);
-=======
 				const disposable = token?.onCancellationRequested(() => tokenSource?.cancel());
 				if (disposable) {
 					store.add(disposable);
 				}
-				const localResults = new ResourceMap<IFileMatchWithCells | null>(uri => uri.path);
->>>>>>> 99f30942
+				const localResults = new ResourceMap<INotebookFileMatchWithModel | null>(uri => uri.path);
 
 				results.forEach(r => {
 					localResults.set(r.resource, r);
