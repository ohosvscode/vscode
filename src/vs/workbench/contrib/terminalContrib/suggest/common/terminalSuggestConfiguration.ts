--- conflicted
+++ resolved
@@ -70,21 +70,16 @@
 		default: product.quality !== 'stable',
 		tags: ['preview'],
 	},
-<<<<<<< HEAD
-=======
 	[TerminalSuggestSettingId.Providers]: {
 		restricted: true,
 		markdownDescription: localize('suggest.providers', "Providers are enabled by default. Omit them by setting the id of the provider to `false`."),
 		type: 'object',
 		properties: {},
 		default: {
-			'terminal-suggest': true,
 			'pwsh-shell-integration': false,
-			'lsp': true,
 		},
 		tags: ['preview'],
 	},
->>>>>>> d32a677a
 	[TerminalSuggestSettingId.QuickSuggestions]: {
 		restricted: true,
 		markdownDescription: localize('suggest.quickSuggestions', "Controls whether suggestions should automatically show up while typing. Also be aware of the {0}-setting which controls if suggestions are triggered by special characters.", `\`#${TerminalSuggestSettingId.SuggestOnTriggerCharacters}#\``),
