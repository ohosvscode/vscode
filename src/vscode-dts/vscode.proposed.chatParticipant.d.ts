--- conflicted
+++ resolved
@@ -31,14 +31,10 @@
 
 		/**
 		 * The variables that were referenced in this message.
-<<<<<<< HEAD
 		 * Either
 		 * - a variable which is a skill (#codebase)
 		 * - a variable with an immediate value (#selection) because it's fast and should only be resolved once at the beginning, since it may change. And is probably also a skill.
 		 * - a reference to a resource (#file) which is not a skill
-=======
-		 * TODO@API ensure that this will be compatible with future changes to chat variables.
->>>>>>> a49c81ed
 		 */
 		readonly variables: ChatVariableIdentifier[];
 
@@ -267,7 +263,6 @@
 		 * in the prompt. That means the last variable in the prompt is the first in this list. This simplifies
 		 * string-manipulation of the prompt.
 		 */
-<<<<<<< HEAD
 		readonly variables: readonly ChatVariableIdentifier[];
 	}
 
@@ -290,9 +285,6 @@
 
 		// If no value, needs to be resolved
 		readonly value: string | Uri | undefined;
-=======
-		readonly variables: readonly ChatResolvedVariable[];
->>>>>>> a49c81ed
 	}
 
 	/**
